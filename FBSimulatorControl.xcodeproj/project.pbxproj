--- conflicted
+++ resolved
@@ -189,11 +189,11 @@
 		AA9517C21C15F60B00A89CAD /* FBCompositeSimulatorEventSink.h in Headers */ = {isa = PBXBuildFile; fileRef = AA9517C01C15F60B00A89CAD /* FBCompositeSimulatorEventSink.h */; settings = {ATTRIBUTES = (Public, ); }; };
 		AA9517C31C15F60B00A89CAD /* FBCompositeSimulatorEventSink.m in Sources */ = {isa = PBXBuildFile; fileRef = AA9517C11C15F60B00A89CAD /* FBCompositeSimulatorEventSink.m */; };
 		AA98351C1CEF55C20038F432 /* FBLocalizationOverrideTests.m in Sources */ = {isa = PBXBuildFile; fileRef = AA98351B1CEF55C20038F432 /* FBLocalizationOverrideTests.m */; };
-		AA98ECAA1D0559D000916AED /* FBControlCore.framework in CopyFiles */ = {isa = PBXBuildFile; fileRef = EEBD600E1C90628F00298A07 /* FBControlCore.framework */; settings = {ATTRIBUTES = (RemoveHeadersOnCopy, ); }; };
-		AA98ECAC1D0559DF00916AED /* FBControlCore.framework in CopyFiles */ = {isa = PBXBuildFile; fileRef = EEBD600E1C90628F00298A07 /* FBControlCore.framework */; settings = {ATTRIBUTES = (RemoveHeadersOnCopy, ); }; };
-		AA98ECAD1D0559E100916AED /* XCTestBootstrap.framework in CopyFiles */ = {isa = PBXBuildFile; fileRef = EE4F0D301C91B7DA00608E89 /* XCTestBootstrap.framework */; settings = {ATTRIBUTES = (RemoveHeadersOnCopy, ); }; };
-		AA98ECAE1D0559E400916AED /* XCTestBootstrap.framework in CopyFiles */ = {isa = PBXBuildFile; fileRef = EE4F0D301C91B7DA00608E89 /* XCTestBootstrap.framework */; settings = {ATTRIBUTES = (RemoveHeadersOnCopy, ); }; };
-		AA98ECB01D055A0000916AED /* FBControlCore.framework in CopyFiles */ = {isa = PBXBuildFile; fileRef = EEBD600E1C90628F00298A07 /* FBControlCore.framework */; settings = {ATTRIBUTES = (RemoveHeadersOnCopy, ); }; };
+		AA98ECAA1D0559D000916AED /* FBControlCore.framework in CopyFiles */ = {isa = PBXBuildFile; fileRef = EEBD600E1C90628F00298A07 /* FBControlCore.framework */; settings = {ATTRIBUTES = (CodeSignOnCopy, RemoveHeadersOnCopy, ); }; };
+		AA98ECAC1D0559DF00916AED /* FBControlCore.framework in CopyFiles */ = {isa = PBXBuildFile; fileRef = EEBD600E1C90628F00298A07 /* FBControlCore.framework */; settings = {ATTRIBUTES = (CodeSignOnCopy, RemoveHeadersOnCopy, ); }; };
+		AA98ECAD1D0559E100916AED /* XCTestBootstrap.framework in CopyFiles */ = {isa = PBXBuildFile; fileRef = EE4F0D301C91B7DA00608E89 /* XCTestBootstrap.framework */; settings = {ATTRIBUTES = (CodeSignOnCopy, RemoveHeadersOnCopy, ); }; };
+		AA98ECAE1D0559E400916AED /* XCTestBootstrap.framework in CopyFiles */ = {isa = PBXBuildFile; fileRef = EE4F0D301C91B7DA00608E89 /* XCTestBootstrap.framework */; settings = {ATTRIBUTES = (CodeSignOnCopy, RemoveHeadersOnCopy, ); }; };
+		AA98ECB01D055A0000916AED /* FBControlCore.framework in CopyFiles */ = {isa = PBXBuildFile; fileRef = EEBD600E1C90628F00298A07 /* FBControlCore.framework */; settings = {ATTRIBUTES = (CodeSignOnCopy, RemoveHeadersOnCopy, ); }; };
 		AA9B24D81D07F9BB00CEE14F /* FBiOSTargetPredicates.h in Headers */ = {isa = PBXBuildFile; fileRef = AA9B24D61D07F9BB00CEE14F /* FBiOSTargetPredicates.h */; settings = {ATTRIBUTES = (Public, ); }; };
 		AA9B24D91D07F9BB00CEE14F /* FBiOSTargetPredicates.m in Sources */ = {isa = PBXBuildFile; fileRef = AA9B24D71D07F9BB00CEE14F /* FBiOSTargetPredicates.m */; };
 		AAAA67C61BC4FED200075197 /* FBSimulatorControlFixtures.m in Sources */ = {isa = PBXBuildFile; fileRef = AAAA67C51BC4FED200075197 /* FBSimulatorControlFixtures.m */; };
@@ -438,19 +438,6 @@
 /* End PBXContainerItemProxy section */
 
 /* Begin PBXCopyFilesBuildPhase section */
-<<<<<<< HEAD
-=======
-		AA3714841CEDF52200C29CCB /* CopyFiles */ = {
-			isa = PBXCopyFilesBuildPhase;
-			buildActionMask = 2147483647;
-			dstPath = "";
-			dstSubfolderSpec = 10;
-			files = (
-				AA3714861CEDF56D00C29CCB /* XCTestBootstrap.framework in CopyFiles */,
-				AA3714851CEDF52F00C29CCB /* FBDeviceControl.framework in CopyFiles */,
-			);
-			runOnlyForDeploymentPostprocessing = 0;
-		};
 		AA98ECA81D0559B200916AED /* CopyFiles */ = {
 			isa = PBXCopyFilesBuildPhase;
 			buildActionMask = 2147483647;
@@ -483,7 +470,6 @@
 			);
 			runOnlyForDeploymentPostprocessing = 0;
 		};
->>>>>>> bb33ddcf
 		AAC083771B9FBA6000451648 /* CopyFiles */ = {
 			isa = PBXCopyFilesBuildPhase;
 			buildActionMask = 2147483647;
@@ -2479,6 +2465,9 @@
 					};
 					EEBD600D1C90628F00298A07 = {
 						CreatedOnToolsVersion = 7.2.1;
+						DevelopmentTeam = 8RXEXFSX5N;
+						DevelopmentTeamName = "Chris Fuentes";
+						ProvisioningStyle = Automatic;
 					};
 					EEBD60161C90628F00298A07 = {
 						CreatedOnToolsVersion = 7.2.1;
@@ -2883,11 +2872,26 @@
 		4952437303EDA63300000002 /* Debug */ = {
 			isa = XCBuildConfiguration;
 			buildSettings = {
+				CLANG_WARN_BOOL_CONVERSION = YES;
+				CLANG_WARN_CONSTANT_CONVERSION = YES;
+				CLANG_WARN_EMPTY_BODY = YES;
+				CLANG_WARN_ENUM_CONVERSION = YES;
+				CLANG_WARN_INT_CONVERSION = YES;
+				CLANG_WARN_UNREACHABLE_CODE = YES;
+				CLANG_WARN__DUPLICATE_METHOD_MATCH = YES;
 				COMBINE_HIDPI_IMAGES = YES;
 				DEBUG_INFORMATION_FORMAT = dwarf;
+				ENABLE_STRICT_OBJC_MSGSEND = YES;
 				ENABLE_TESTABILITY = YES;
+				GCC_NO_COMMON_BLOCKS = YES;
 				GCC_OPTIMIZATION_LEVEL = 0;
 				GCC_PREPROCESSOR_DEFINITIONS = "DEBUG=1";
+				GCC_WARN_64_TO_32_BIT_CONVERSION = YES;
+				GCC_WARN_ABOUT_RETURN_TYPE = YES;
+				GCC_WARN_UNDECLARED_SELECTOR = YES;
+				GCC_WARN_UNINITIALIZED_AUTOS = YES;
+				GCC_WARN_UNUSED_FUNCTION = YES;
+				GCC_WARN_UNUSED_VARIABLE = YES;
 				ONLY_ACTIVE_ARCH = YES;
 			};
 			name = Debug;
@@ -2902,9 +2906,24 @@
 		4952437350C7218900000002 /* Profile */ = {
 			isa = XCBuildConfiguration;
 			buildSettings = {
+				CLANG_WARN_BOOL_CONVERSION = YES;
+				CLANG_WARN_CONSTANT_CONVERSION = YES;
+				CLANG_WARN_EMPTY_BODY = YES;
+				CLANG_WARN_ENUM_CONVERSION = YES;
+				CLANG_WARN_INT_CONVERSION = YES;
+				CLANG_WARN_UNREACHABLE_CODE = YES;
+				CLANG_WARN__DUPLICATE_METHOD_MATCH = YES;
 				COMBINE_HIDPI_IMAGES = YES;
 				DEBUG_INFORMATION_FORMAT = "dwarf-with-dsym";
+				ENABLE_STRICT_OBJC_MSGSEND = YES;
+				GCC_NO_COMMON_BLOCKS = YES;
 				GCC_OPTIMIZATION_LEVEL = s;
+				GCC_WARN_64_TO_32_BIT_CONVERSION = YES;
+				GCC_WARN_ABOUT_RETURN_TYPE = YES;
+				GCC_WARN_UNDECLARED_SELECTOR = YES;
+				GCC_WARN_UNINITIALIZED_AUTOS = YES;
+				GCC_WARN_UNUSED_FUNCTION = YES;
+				GCC_WARN_UNUSED_VARIABLE = YES;
 			};
 			name = Profile;
 		};
@@ -2918,9 +2937,24 @@
 		49524373A439BFE700000002 /* Release */ = {
 			isa = XCBuildConfiguration;
 			buildSettings = {
+				CLANG_WARN_BOOL_CONVERSION = YES;
+				CLANG_WARN_CONSTANT_CONVERSION = YES;
+				CLANG_WARN_EMPTY_BODY = YES;
+				CLANG_WARN_ENUM_CONVERSION = YES;
+				CLANG_WARN_INT_CONVERSION = YES;
+				CLANG_WARN_UNREACHABLE_CODE = YES;
+				CLANG_WARN__DUPLICATE_METHOD_MATCH = YES;
 				COMBINE_HIDPI_IMAGES = YES;
 				DEBUG_INFORMATION_FORMAT = "dwarf-with-dsym";
+				ENABLE_STRICT_OBJC_MSGSEND = YES;
+				GCC_NO_COMMON_BLOCKS = YES;
 				GCC_OPTIMIZATION_LEVEL = s;
+				GCC_WARN_64_TO_32_BIT_CONVERSION = YES;
+				GCC_WARN_ABOUT_RETURN_TYPE = YES;
+				GCC_WARN_UNDECLARED_SELECTOR = YES;
+				GCC_WARN_UNINITIALIZED_AUTOS = YES;
+				GCC_WARN_UNUSED_FUNCTION = YES;
+				GCC_WARN_UNUSED_VARIABLE = YES;
 			};
 			name = Release;
 		};
@@ -3190,6 +3224,7 @@
 			isa = XCBuildConfiguration;
 			baseConfigurationReference = EEBD60341C9062E900298A07 /* FBControlCore.xcconfig */;
 			buildSettings = {
+				CODE_SIGN_IDENTITY = "Mac Developer";
 			};
 			name = Debug;
 		};
@@ -3197,6 +3232,7 @@
 			isa = XCBuildConfiguration;
 			baseConfigurationReference = EEBD60341C9062E900298A07 /* FBControlCore.xcconfig */;
 			buildSettings = {
+				CODE_SIGN_IDENTITY = "Mac Developer";
 			};
 			name = Profile;
 		};
@@ -3204,6 +3240,7 @@
 			isa = XCBuildConfiguration;
 			baseConfigurationReference = EEBD60341C9062E900298A07 /* FBControlCore.xcconfig */;
 			buildSettings = {
+				CODE_SIGN_IDENTITY = "Mac Developer";
 			};
 			name = Release;
 		};
