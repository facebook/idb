--- conflicted
+++ resolved
@@ -38,8 +38,6 @@
 		AA1F2C8B1CEA4176003E0BDE /* XCTestBootstrapFrameworkLoader.m in Sources */ = {isa = PBXBuildFile; fileRef = AA1F2C891CEA4176003E0BDE /* XCTestBootstrapFrameworkLoader.m */; };
 		AA2942811D00AB0800880984 /* FBiOSTarget.m in Sources */ = {isa = PBXBuildFile; fileRef = AA2942801D00AB0800880984 /* FBiOSTarget.m */; };
 		AA3230CB1BDA387700C5BA01 /* FBSimulatorControlAssertions.m in Sources */ = {isa = PBXBuildFile; fileRef = AA3230CA1BDA387700C5BA01 /* FBSimulatorControlAssertions.m */; };
-		AA3714851CEDF52F00C29CCB /* FBDeviceControl.framework in CopyFiles */ = {isa = PBXBuildFile; fileRef = AAC8B22B1CEC51120034A865 /* FBDeviceControl.framework */; settings = {ATTRIBUTES = (CodeSignOnCopy, RemoveHeadersOnCopy, ); }; };
-		AA3714861CEDF56D00C29CCB /* XCTestBootstrap.framework in CopyFiles */ = {isa = PBXBuildFile; fileRef = EE4F0D301C91B7DA00608E89 /* XCTestBootstrap.framework */; settings = {ATTRIBUTES = (CodeSignOnCopy, RemoveHeadersOnCopy, ); }; };
 		AA391AD21CEF4CBC00817691 /* FBLocalizationOverride.h in Headers */ = {isa = PBXBuildFile; fileRef = AA391AD01CEF4CBC00817691 /* FBLocalizationOverride.h */; settings = {ATTRIBUTES = (Public, ); }; };
 		AA391AD31CEF4CBC00817691 /* FBLocalizationOverride.m in Sources */ = {isa = PBXBuildFile; fileRef = AA391AD11CEF4CBC00817691 /* FBLocalizationOverride.m */; };
 		AA3FD0331C872E26001093CA /* FBFramebufferVideoConfiguration.h in Headers */ = {isa = PBXBuildFile; fileRef = AA3FD0311C872E26001093CA /* FBFramebufferVideoConfiguration.h */; settings = {ATTRIBUTES = (Public, ); }; };
@@ -218,11 +216,6 @@
 		AAC8B2521CEC51520034A865 /* FBDevice.m in Sources */ = {isa = PBXBuildFile; fileRef = AAC8B2461CEC51520034A865 /* FBDevice.m */; };
 		AAC8B2531CEC51520034A865 /* FBiOSDeviceOperator.h in Headers */ = {isa = PBXBuildFile; fileRef = AAC8B2471CEC51520034A865 /* FBiOSDeviceOperator.h */; settings = {ATTRIBUTES = (Public, ); }; };
 		AAC8B2541CEC51520034A865 /* FBiOSDeviceOperator.m in Sources */ = {isa = PBXBuildFile; fileRef = AAC8B2481CEC51520034A865 /* FBiOSDeviceOperator.m */; };
-<<<<<<< HEAD
-		AAC8B2551CEC51520034A865 /* FBAugmentedTestManagerAPIMediator.h in Headers */ = {isa = PBXBuildFile; fileRef = AAC8B24A1CEC51520034A865 /* FBAugmentedTestManagerAPIMediator.h */; settings = {ATTRIBUTES = (Private, ); }; };
-		AAC8B2561CEC51520034A865 /* FBAugmentedTestManagerAPIMediator.m in Sources */ = {isa = PBXBuildFile; fileRef = AAC8B24B1CEC51520034A865 /* FBAugmentedTestManagerAPIMediator.m */; };
-=======
->>>>>>> 0739bbea
 		AAC8B2571CEC51520034A865 /* FBDeviceControlError.h in Headers */ = {isa = PBXBuildFile; fileRef = AAC8B24D1CEC51520034A865 /* FBDeviceControlError.h */; settings = {ATTRIBUTES = (Public, ); }; };
 		AAC8B2581CEC51520034A865 /* FBDeviceControlError.m in Sources */ = {isa = PBXBuildFile; fileRef = AAC8B24E1CEC51520034A865 /* FBDeviceControlError.m */; };
 		AAC8B2591CEC51520034A865 /* FBDeviceControlFrameworkLoader.h in Headers */ = {isa = PBXBuildFile; fileRef = AAC8B24F1CEC51520034A865 /* FBDeviceControlFrameworkLoader.h */; settings = {ATTRIBUTES = (Public, ); }; };
@@ -434,17 +427,6 @@
 /* End PBXContainerItemProxy section */
 
 /* Begin PBXCopyFilesBuildPhase section */
-		AA3714841CEDF52200C29CCB /* CopyFiles */ = {
-			isa = PBXCopyFilesBuildPhase;
-			buildActionMask = 2147483647;
-			dstPath = "";
-			dstSubfolderSpec = 10;
-			files = (
-				AA3714861CEDF56D00C29CCB /* XCTestBootstrap.framework in CopyFiles */,
-				AA3714851CEDF52F00C29CCB /* FBDeviceControl.framework in CopyFiles */,
-			);
-			runOnlyForDeploymentPostprocessing = 0;
-		};
 		AAC083771B9FBA6000451648 /* CopyFiles */ = {
 			isa = PBXCopyFilesBuildPhase;
 			buildActionMask = 2147483647;
@@ -772,11 +754,6 @@
 		AAC8B2461CEC51520034A865 /* FBDevice.m */ = {isa = PBXFileReference; fileEncoding = 4; lastKnownFileType = sourcecode.c.objc; path = FBDevice.m; sourceTree = "<group>"; };
 		AAC8B2471CEC51520034A865 /* FBiOSDeviceOperator.h */ = {isa = PBXFileReference; fileEncoding = 4; lastKnownFileType = sourcecode.c.h; path = FBiOSDeviceOperator.h; sourceTree = "<group>"; };
 		AAC8B2481CEC51520034A865 /* FBiOSDeviceOperator.m */ = {isa = PBXFileReference; fileEncoding = 4; lastKnownFileType = sourcecode.c.objc; path = FBiOSDeviceOperator.m; sourceTree = "<group>"; };
-<<<<<<< HEAD
-		AAC8B24A1CEC51520034A865 /* FBAugmentedTestManagerAPIMediator.h */ = {isa = PBXFileReference; fileEncoding = 4; lastKnownFileType = sourcecode.c.h; path = FBAugmentedTestManagerAPIMediator.h; sourceTree = "<group>"; };
-		AAC8B24B1CEC51520034A865 /* FBAugmentedTestManagerAPIMediator.m */ = {isa = PBXFileReference; fileEncoding = 4; lastKnownFileType = sourcecode.c.objc; path = FBAugmentedTestManagerAPIMediator.m; sourceTree = "<group>"; };
-=======
->>>>>>> 0739bbea
 		AAC8B24D1CEC51520034A865 /* FBDeviceControlError.h */ = {isa = PBXFileReference; fileEncoding = 4; lastKnownFileType = sourcecode.c.h; path = FBDeviceControlError.h; sourceTree = "<group>"; };
 		AAC8B24E1CEC51520034A865 /* FBDeviceControlError.m */ = {isa = PBXFileReference; fileEncoding = 4; lastKnownFileType = sourcecode.c.objc; path = FBDeviceControlError.m; sourceTree = "<group>"; };
 		AAC8B24F1CEC51520034A865 /* FBDeviceControlFrameworkLoader.h */ = {isa = PBXFileReference; fileEncoding = 4; lastKnownFileType = sourcecode.c.h; path = FBDeviceControlFrameworkLoader.h; sourceTree = "<group>"; };
@@ -1564,16 +1541,6 @@
 			path = Templates;
 			sourceTree = "<group>";
 		};
-<<<<<<< HEAD
-		AAC8B22C1CEC51120034A865 /* FBDeviceControl */ = {
-			isa = PBXGroup;
-			children = (
-				AAC8B22D1CEC51120034A865 /* FBDeviceControl.h */,
-				AAC8B22F1CEC51120034A865 /* FBDeviceControl-Info.plist */,
-				AAC8B25B1CEC52540034A865 /* FBDeviceControl.xcconfig */,
-				AAC8B2441CEC51520034A865 /* Management */,
-				AAC8B2491CEC51520034A865 /* TestManager */,
-=======
 		AAB84EA51D0ACEB000D6F3ED /* Doubles */ = {
 			isa = PBXGroup;
 			children = (
@@ -1590,7 +1557,6 @@
 				AAC8B22D1CEC51120034A865 /* FBDeviceControl.h */,
 				AAC8B25B1CEC52540034A865 /* FBDeviceControl.xcconfig */,
 				AAC8B2441CEC51520034A865 /* Management */,
->>>>>>> 0739bbea
 				AAC8B24C1CEC51520034A865 /* Utility */,
 			);
 			path = FBDeviceControl;
@@ -1599,14 +1565,9 @@
 		AAC8B2381CEC51120034A865 /* FBDeviceControlTests */ = {
 			isa = PBXGroup;
 			children = (
-<<<<<<< HEAD
-				AAC8B2651CEC57F10034A865 /* Integration */,
-				AAC8B23B1CEC51120034A865 /* FBDeviceControlTests-Info.plist */,
-=======
 				AAC8B23B1CEC51120034A865 /* FBDeviceControlTests-Info.plist */,
 				AA7E55C31CFEC5B6009209AE /* FBDeviceControlTests.xcconfig */,
 				AAC8B2651CEC57F10034A865 /* Integration */,
->>>>>>> 0739bbea
 			);
 			path = FBDeviceControlTests;
 			sourceTree = "<group>";
@@ -1614,12 +1575,6 @@
 		AAC8B2441CEC51520034A865 /* Management */ = {
 			isa = PBXGroup;
 			children = (
-<<<<<<< HEAD
-				AAC8B2451CEC51520034A865 /* FBDevice.h */,
-				AAC8B2461CEC51520034A865 /* FBDevice.m */,
-				AAC8B2471CEC51520034A865 /* FBiOSDeviceOperator.h */,
-				AAC8B2481CEC51520034A865 /* FBiOSDeviceOperator.m */,
-=======
 				AA682B1E1CECD49B009B6ECA /* FBAMDevice.h */,
 				AA682B1F1CECD49B009B6ECA /* FBAMDevice.m */,
 				AA682B231CEDA237009B6ECA /* FBAMDevice+Private.h */,
@@ -1632,23 +1587,10 @@
 				AAC8B2471CEC51520034A865 /* FBiOSDeviceOperator.h */,
 				AAC8B2481CEC51520034A865 /* FBiOSDeviceOperator.m */,
 				AA682B1C1CECB025009B6ECA /* FBiOSDeviceOperator+Private.h */,
->>>>>>> 0739bbea
 			);
 			path = Management;
 			sourceTree = "<group>";
 		};
-<<<<<<< HEAD
-		AAC8B2491CEC51520034A865 /* TestManager */ = {
-			isa = PBXGroup;
-			children = (
-				AAC8B24A1CEC51520034A865 /* FBAugmentedTestManagerAPIMediator.h */,
-				AAC8B24B1CEC51520034A865 /* FBAugmentedTestManagerAPIMediator.m */,
-			);
-			path = TestManager;
-			sourceTree = "<group>";
-		};
-=======
->>>>>>> 0739bbea
 		AAC8B24C1CEC51520034A865 /* Utility */ = {
 			isa = PBXGroup;
 			children = (
@@ -2098,16 +2040,10 @@
 			isa = PBXHeadersBuildPhase;
 			buildActionMask = 2147483647;
 			files = (
-<<<<<<< HEAD
-				AAC8B2591CEC51520034A865 /* FBDeviceControlFrameworkLoader.h in Headers */,
-				AAC8B2531CEC51520034A865 /* FBiOSDeviceOperator.h in Headers */,
-				AAC8B2551CEC51520034A865 /* FBAugmentedTestManagerAPIMediator.h in Headers */,
-=======
 				AA682B201CECD49B009B6ECA /* FBAMDevice.h in Headers */,
 				AAC8B2591CEC51520034A865 /* FBDeviceControlFrameworkLoader.h in Headers */,
 				AA682B1A1CEC9E8B009B6ECA /* FBDeviceSet.h in Headers */,
 				AAC8B2531CEC51520034A865 /* FBiOSDeviceOperator.h in Headers */,
->>>>>>> 0739bbea
 				AAC8B2511CEC51520034A865 /* FBDevice.h in Headers */,
 				AAC8B22E1CEC51120034A865 /* FBDeviceControl.h in Headers */,
 				AAC8B2571CEC51520034A865 /* FBDeviceControlError.h in Headers */,
@@ -2328,10 +2264,6 @@
 				AAC8B2301CEC51120034A865 /* Sources */,
 				AAC8B2311CEC51120034A865 /* Frameworks */,
 				AAC8B2321CEC51120034A865 /* Resources */,
-<<<<<<< HEAD
-=======
-				AA3714841CEDF52200C29CCB /* CopyFiles */,
->>>>>>> 0739bbea
 			);
 			buildRules = (
 			);
@@ -2685,16 +2617,10 @@
 			buildActionMask = 2147483647;
 			files = (
 				AAC8B2581CEC51520034A865 /* FBDeviceControlError.m in Sources */,
-<<<<<<< HEAD
-				AAC8B2561CEC51520034A865 /* FBAugmentedTestManagerAPIMediator.m in Sources */,
-				AAC8B2521CEC51520034A865 /* FBDevice.m in Sources */,
-				AAC8B2541CEC51520034A865 /* FBiOSDeviceOperator.m in Sources */,
-=======
 				AA682B1B1CEC9E8B009B6ECA /* FBDeviceSet.m in Sources */,
 				AAC8B2521CEC51520034A865 /* FBDevice.m in Sources */,
 				AAC8B2541CEC51520034A865 /* FBiOSDeviceOperator.m in Sources */,
 				AA682B211CECD49B009B6ECA /* FBAMDevice.m in Sources */,
->>>>>>> 0739bbea
 				AAC8B25A1CEC51520034A865 /* FBDeviceControlFrameworkLoader.m in Sources */,
 			);
 			runOnlyForDeploymentPostprocessing = 0;
@@ -2865,43 +2791,15 @@
 			isa = XCBuildConfiguration;
 			baseConfigurationReference = AAA46E431C0CB92A009D6452 /* FBSimulatorControl.xcconfig */;
 			buildSettings = {
-<<<<<<< HEAD
-				COMBINE_HIDPI_IMAGES = YES;
-				DEFINES_MODULE = YES;
-				INFOPLIST_FILE = "$(SRCROOT)/FBSimulatorControl/FBSimulatorControl-Info.plist";
-				INSTALL_PATH = "@rpath";
-				LD_RUNPATH_SEARCH_PATHS = "@loader_path/Frameworks";
-				LIBRARY_SEARCH_PATHS = (
-					"$(inherited)",
-					"$(PROJECT_DIR)/Shims/Binaries",
-				);
-				PRODUCT_BUNDLE_IDENTIFIER = "com.facebook.${PRODUCT_NAME:rfc1034identifier}";
-				PRODUCT_NAME = FBSimulatorControl;
-=======
->>>>>>> 0739bbea
 			};
 			name = Debug;
 		};
 		4952437303EDA63300000002 /* Debug */ = {
 			isa = XCBuildConfiguration;
 			buildSettings = {
-<<<<<<< HEAD
-				CLANG_ENABLE_OBJC_ARC = YES;
-				COMBINE_HIDPI_IMAGES = YES;
-				ENABLE_TESTABILITY = YES;
-				FRAMEWORK_SEARCH_PATHS = (
-					"$(APPLE_FRAMEWORKS_DIR)",
-					"$(APPLE_PLUGINS_DIR)",
-					"$(APPLE_OTHER_FRAMEWORKS_DIR)",
-					"$(APPLE_SHARED_FRAMEWORKS_DIR)",
-					"$(DEVELOPER_LIBRARY_DIR)/PrivateFrameworks",
-					"$(SDKROOT)/System/Library/PrivateFrameworks",
-				);
-=======
 				COMBINE_HIDPI_IMAGES = YES;
 				DEBUG_INFORMATION_FORMAT = dwarf;
 				ENABLE_TESTABILITY = YES;
->>>>>>> 0739bbea
 				GCC_OPTIMIZATION_LEVEL = 0;
 				GCC_PREPROCESSOR_DEFINITIONS = "DEBUG=1";
 				ONLY_ACTIVE_ARCH = YES;
@@ -2912,41 +2810,14 @@
 			isa = XCBuildConfiguration;
 			baseConfigurationReference = AAA46E431C0CB92A009D6452 /* FBSimulatorControl.xcconfig */;
 			buildSettings = {
-<<<<<<< HEAD
-				COMBINE_HIDPI_IMAGES = YES;
-				DEFINES_MODULE = YES;
-				INFOPLIST_FILE = "$(SRCROOT)/FBSimulatorControl/FBSimulatorControl-Info.plist";
-				INSTALL_PATH = "@rpath";
-				LD_RUNPATH_SEARCH_PATHS = "@loader_path/Frameworks";
-				LIBRARY_SEARCH_PATHS = (
-					"$(inherited)",
-					"$(PROJECT_DIR)/Shims/Binaries",
-				);
-				PRODUCT_BUNDLE_IDENTIFIER = "com.facebook.${PRODUCT_NAME:rfc1034identifier}";
-				PRODUCT_NAME = FBSimulatorControl;
-=======
->>>>>>> 0739bbea
 			};
 			name = Profile;
 		};
 		4952437350C7218900000002 /* Profile */ = {
 			isa = XCBuildConfiguration;
 			buildSettings = {
-<<<<<<< HEAD
-				CLANG_ENABLE_OBJC_ARC = YES;
-				COMBINE_HIDPI_IMAGES = YES;
-				FRAMEWORK_SEARCH_PATHS = (
-					"$(APPLE_FRAMEWORKS_DIR)",
-					"$(APPLE_PLUGINS_DIR)",
-					"$(APPLE_OTHER_FRAMEWORKS_DIR)",
-					"$(APPLE_SHARED_FRAMEWORKS_DIR)",
-					"$(DEVELOPER_LIBRARY_DIR)/PrivateFrameworks",
-					"$(SDKROOT)/System/Library/PrivateFrameworks",
-				);
-=======
 				COMBINE_HIDPI_IMAGES = YES;
 				DEBUG_INFORMATION_FORMAT = "dwarf-with-dsym";
->>>>>>> 0739bbea
 				GCC_OPTIMIZATION_LEVEL = s;
 			};
 			name = Profile;
@@ -2955,41 +2826,14 @@
 			isa = XCBuildConfiguration;
 			baseConfigurationReference = AAA46E431C0CB92A009D6452 /* FBSimulatorControl.xcconfig */;
 			buildSettings = {
-<<<<<<< HEAD
-				COMBINE_HIDPI_IMAGES = YES;
-				DEFINES_MODULE = YES;
-				INFOPLIST_FILE = "$(SRCROOT)/FBSimulatorControl/FBSimulatorControl-Info.plist";
-				INSTALL_PATH = "@rpath";
-				LD_RUNPATH_SEARCH_PATHS = "@loader_path/Frameworks";
-				LIBRARY_SEARCH_PATHS = (
-					"$(inherited)",
-					"$(PROJECT_DIR)/Shims/Binaries",
-				);
-				PRODUCT_BUNDLE_IDENTIFIER = "com.facebook.${PRODUCT_NAME:rfc1034identifier}";
-				PRODUCT_NAME = FBSimulatorControl;
-=======
->>>>>>> 0739bbea
 			};
 			name = Release;
 		};
 		49524373A439BFE700000002 /* Release */ = {
 			isa = XCBuildConfiguration;
 			buildSettings = {
-<<<<<<< HEAD
-				CLANG_ENABLE_OBJC_ARC = YES;
-				COMBINE_HIDPI_IMAGES = YES;
-				FRAMEWORK_SEARCH_PATHS = (
-					"$(APPLE_FRAMEWORKS_DIR)",
-					"$(APPLE_PLUGINS_DIR)",
-					"$(APPLE_OTHER_FRAMEWORKS_DIR)",
-					"$(APPLE_SHARED_FRAMEWORKS_DIR)",
-					"$(DEVELOPER_LIBRARY_DIR)/PrivateFrameworks",
-					"$(SDKROOT)/System/Library/PrivateFrameworks",
-				);
-=======
 				COMBINE_HIDPI_IMAGES = YES;
 				DEBUG_INFORMATION_FORMAT = "dwarf-with-dsym";
->>>>>>> 0739bbea
 				GCC_OPTIMIZATION_LEVEL = s;
 			};
 			name = Release;
@@ -3012,51 +2856,6 @@
 			isa = XCBuildConfiguration;
 			baseConfigurationReference = AA38D7721CFEC8C30078A0DA /* FBSimulatorControlTests.xcconfig */;
 			buildSettings = {
-			};
-			name = Release;
-		};
-		AAC8B23C1CEC51120034A865 /* Debug */ = {
-			isa = XCBuildConfiguration;
-			baseConfigurationReference = AAC8B25B1CEC52540034A865 /* FBDeviceControl.xcconfig */;
-			buildSettings = {
-			};
-			name = Debug;
-		};
-		AAC8B23D1CEC51120034A865 /* Profile */ = {
-			isa = XCBuildConfiguration;
-			baseConfigurationReference = AAC8B25B1CEC52540034A865 /* FBDeviceControl.xcconfig */;
-			buildSettings = {
-			};
-			name = Profile;
-		};
-		AAC8B23E1CEC51120034A865 /* Release */ = {
-			isa = XCBuildConfiguration;
-			baseConfigurationReference = AAC8B25B1CEC52540034A865 /* FBDeviceControl.xcconfig */;
-			buildSettings = {
-			};
-			name = Release;
-		};
-		AAC8B23F1CEC51120034A865 /* Debug */ = {
-			isa = XCBuildConfiguration;
-			baseConfigurationReference = AA7E55C31CFEC5B6009209AE /* FBDeviceControlTests.xcconfig */;
-			buildSettings = {
-				MTL_ENABLE_DEBUG_INFO = YES;
-			};
-			name = Debug;
-		};
-		AAC8B2401CEC51120034A865 /* Profile */ = {
-			isa = XCBuildConfiguration;
-			baseConfigurationReference = AA7E55C31CFEC5B6009209AE /* FBDeviceControlTests.xcconfig */;
-			buildSettings = {
-				MTL_ENABLE_DEBUG_INFO = NO;
-			};
-			name = Profile;
-		};
-		AAC8B2411CEC51120034A865 /* Release */ = {
-			isa = XCBuildConfiguration;
-			baseConfigurationReference = AA7E55C31CFEC5B6009209AE /* FBDeviceControlTests.xcconfig */;
-			buildSettings = {
-				MTL_ENABLE_DEBUG_INFO = NO;
 			};
 			name = Release;
 		};
