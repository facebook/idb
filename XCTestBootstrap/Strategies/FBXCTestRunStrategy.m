--- conflicted
+++ resolved
@@ -59,14 +59,7 @@
 {
   NSAssert(self.deviceOperator, @"Device operator is needed to perform meaningful test");
   NSAssert(self.prepareStrategy, @"Test preparation strategy is needed to perform meaningful test");
-<<<<<<< HEAD
 
-  FBTestRunnerConfiguration *configuration = [self.prepareStrategy prepareTestWithDeviceOperator:self.deviceOperator error:error];
-    
-  if (!configuration) {
-      NSLog(@"[%@ %@] => %@ (Unable to prepare device test)", NSStringFromClass(self.class), NSStringFromSelector(_cmd), nil);
-    return nil;
-=======
   NSError *innerError;
   FBTestRunnerConfiguration *configuration = [self.prepareStrategy prepareTestWithDeviceOperator:self.deviceOperator error:&innerError];
   if (!configuration) {
@@ -74,27 +67,17 @@
     [[[XCTestBootstrapError describe:@"Failed to prepare test runner configuration"]
       causedBy:innerError]
      fail:error];
->>>>>>> 0739bbea
   }
 
     NSLog(@"SessionID: %@", configuration.sessionIdentifier);
   if (![self.deviceOperator launchApplicationWithBundleID:configuration.testRunner.bundleID
                                                 arguments:[self argumentsFromConfiguration:configuration attributes:attributes]
                                               environment:[self environmentFromConfiguration:configuration environment:environment]
-<<<<<<< HEAD
-                                                    error:error]) {
-      NSLog(@"[%@ %@] => %@ (Unable to launch test). %@", NSStringFromClass(self.class),
-            NSStringFromSelector(_cmd),
-            nil,
-            *error);
-    return nil;
-=======
                                                     error:&innerError]) {
     return
     [[[XCTestBootstrapError describe:@"Failed launch test runner"]
       causedBy:innerError]
      fail:error];
->>>>>>> 0739bbea
   }
 
   pid_t testRunnerProcessID = [self.deviceOperator processIDWithBundleID:configuration.testRunner.bundleID error:error];
@@ -113,15 +96,10 @@
     logger:self.logger];
 
   if (![testManager connectWithTimeout:FBControlCoreGlobalConfiguration.regularTimeout error:error]) {
-<<<<<<< HEAD
-      NSLog(@"[%@ %@] => %@ (test manager unable to connect). %@", NSStringFromClass(self.class), NSStringFromSelector(_cmd), nil, *error);
-    return nil;
-=======
-    return
+      return
     [[[XCTestBootstrapError describe:@"Failed connect to test runner or test manager daemon"]
       causedBy:innerError]
      fail:error];
->>>>>>> 0739bbea
   }
     NSLog(@"[%@ %@] => %@", NSStringFromClass(self.class), NSStringFromSelector(_cmd), testManager);
   return testManager;
