/**
 * Copyright (c) 2015-present, Facebook, Inc.
 * All rights reserved.
 *
 * This source code is licensed under the BSD-style license found in the
 * LICENSE file in the root directory of this source tree. An additional grant
 * of patent rights can be found in the PATENTS file in the same directory.
 */

#import "FBDeviceTestPreparationStrategy.h"

#import "FBApplicationDataPackage.h"
#import "FBDeviceOperator.h"
#import "FBProductBundle.h"
#import "FBTestBundle.h"
#import "FBTestConfiguration.h"
#import "FBTestRunnerConfiguration.h"
#import "NSFileManager+FBFileManager.h"
<<<<<<< HEAD
#import "FBCodeSignCommand.h"
=======
#import "XCTestBootstrapError.h"
>>>>>>> 0739bbea

@interface FBDeviceTestPreparationStrategy ()
@property (nonatomic, copy) NSString *applicationPath;
@property (nonatomic, copy) NSString *applicationDataPath;
@property (nonatomic, copy) NSString *testBundlePath;
@property (nonatomic, strong) id<FBFileManager> fileManager;
@end

@implementation FBDeviceTestPreparationStrategy

+ (instancetype)strategyWithTestRunnerApplicationPath:(NSString *)applicationPath
                                  applicationDataPath:(NSString *)applicationDataPath
                                       testBundlePath:(NSString *)testBundlePath
                               pathToXcodePlatformDir:(NSString *)pathToXcodePlatformDir
                                     workingDirectory:(NSString *)workingDirectory
{
    NSLog(@"Creating %@ for %@", NSStringFromClass(self.class), @{
                                                                  @"applicationPath" : applicationPath,
                                                                  @"applicationDataPath" : applicationDataPath,
                                                                  @"testBundlePath" : testBundlePath,
                                                                  @"pathToXcodePlatformDir" : pathToXcodePlatformDir,
                                                                  @"workingDirectory" : workingDirectory
                                                                  });
  return
  [self strategyWithTestRunnerApplicationPath:applicationPath
                          applicationDataPath:applicationDataPath
                               testBundlePath:testBundlePath
                       pathToXcodePlatformDir:pathToXcodePlatformDir
                             workingDirectory:workingDirectory
                                  fileManager:[NSFileManager defaultManager]];
}

+ (instancetype)strategyWithTestRunnerApplicationPath:(NSString *)applicationPath
                                  applicationDataPath:(NSString *)applicationDataPath
                                       testBundlePath:(NSString *)testBundlePath
                               pathToXcodePlatformDir:(NSString *)pathToXcodePlatformDir
                                     workingDirectory:(NSString *)workingDirectory
                                          fileManager:(id<FBFileManager>)fileManager
{
    
    FBDeviceTestPreparationStrategy *strategy = [self.class new];
    strategy.applicationPath = applicationPath;
    strategy.applicationDataPath = applicationDataPath;
    strategy.testBundlePath = testBundlePath;
    strategy.fileManager = fileManager;
    strategy.pathToXcodePlatformDir = pathToXcodePlatformDir;
    strategy.workingDirectory = workingDirectory;
    NSLog(@"[%@ %@] => %@", NSStringFromClass(self.class), NSStringFromSelector(_cmd), strategy);
  return strategy;
}

- (FBTestRunnerConfiguration *)prepareTestWithDeviceOperator:(id<FBDeviceOperator>)deviceOperator error:(NSError **)error
{
  NSAssert(deviceOperator, @"deviceOperator is needed to load bundles");
  NSAssert(self.applicationPath, @"Path to application is needed to load bundles");
  NSAssert(self.applicationDataPath, @"Path to application data bundle is needed to prepare bundles");
  NSAssert(self.testBundlePath, @"Path to test bundle is needed to load bundles");
    NSAssert(self.pathToXcodePlatformDir, @"Path to Xcode Platform Dir is needed to load test frameworks");

  NSError *innerError;
  // Load tested application
  FBProductBundle *testRunner =
  [[[[FBProductBundleBuilder builderWithFileManager:self.fileManager]
    withBundlePath:self.applicationPath]
<<<<<<< HEAD
   withCodesignProvider:deviceOperator.codesignProvider]
   build];

  if (![deviceOperator isApplicationInstalledWithBundleID:testRunner.bundleID error:error]) {
    NSLog(@"[%@ %@] => %@ Test Runner app (%@) must be installed on device",
          NSStringFromClass(self.class),
          NSStringFromSelector(_cmd),
          nil,
          testRunner.bundleID);
      return nil;
=======
   buildWithError:&innerError];
  if (!testRunner) {
    return
    [[[XCTestBootstrapError describe:@"Failed to prepare test runner app"]
      causedBy:innerError]
     fail:error];
  }

  if (![deviceOperator isApplicationInstalledWithBundleID:testRunner.bundleID error:&innerError]) {
    if (![deviceOperator installApplicationWithPath:testRunner.path error:&innerError]) {
      return
      [[[XCTestBootstrapError describe:@"Failed to install test runner app"]
        causedBy:innerError]
       fail:error];
    }
>>>>>>> 0739bbea
  }

  // Get tested app path on device
  NSString *remotePath = [deviceOperator applicationPathForApplicationWithBundleID:testRunner.bundleID error:&innerError];
  if (!remotePath) {
<<<<<<< HEAD
      NSLog(@"[%@ %@] => %@ (unable to get remote path for test runner bundle)",
            NSStringFromClass(self.class), NSStringFromSelector(_cmd), nil);
    return nil;
=======
    return
    [[[XCTestBootstrapError describe:@"Failed to fetch test runner's path on device"]
      causedBy:innerError]
     fail:error];
>>>>>>> 0739bbea
  }

  // Get tested app document container path
  NSString *dataContainterDirectory = [deviceOperator containerPathForApplicationWithBundleID:testRunner.bundleID error:&innerError];
  if (!dataContainterDirectory) {
<<<<<<< HEAD
      NSLog(@"[%@ %@] => %@ (No data container directory)", NSStringFromClass(self.class), NSStringFromSelector(_cmd), nil);
    return nil;
=======
    return
    [[[XCTestBootstrapError describe:@"Failed to fetch test runner's data container path"]
      causedBy:innerError]
     fail:error];
>>>>>>> 0739bbea
  }

  // Load XCTest bundle
  NSUUID *sessionIdentifier = [NSUUID UUID];
  FBTestBundle *testBundle = [[[[[FBTestBundleBuilder builderWithFileManager:self.fileManager]
    withBundlePath:self.testBundlePath]
                               withCodesignProvider:deviceOperator.codesignProvider]
    withSessionIdentifier:sessionIdentifier]
<<<<<<< HEAD
                              
    build];
    NSString *platformDirectory = [self.pathToXcodePlatformDir stringByAppendingPathComponent:@"Platforms/iPhoneOS.platform"];
=======
    buildWithError:&innerError];
>>>>>>> 0739bbea

  if (!testBundle) {
    return
    [[[XCTestBootstrapError describe:@"Failed to prepare test bundle"]
      causedBy:innerError]
     fail:error];
  }
  // Load tested app data package
  FBApplicationDataPackage *dataPackage = [[[[[[[[FBApplicationDataPackageBuilder builderWithFileManager:self.fileManager]
    withPackagePath:self.applicationDataPath]
    withTestBundle:testBundle]
    withCodesignProvider:deviceOperator.codesignProvider]
    withWorkingDirectory:self.workingDirectory]
    withPlatformDirectory:platformDirectory]
    withDeviceDataDirectory:dataContainterDirectory]
    buildWithError:&innerError];

  if (!dataPackage) {
    return
    [[[XCTestBootstrapError describe:@"Failed to prepare data package"]
      causedBy:innerError]
     fail:error];
  }

  // Inastall tested app data package
<<<<<<< HEAD
  if (![deviceOperator uploadApplicationDataAtPath:dataPackage.path
                                          bundleID:testRunner.bundleID
                                             error:error]) {
      NSLog(@"[%@ %@] => %@ (Unable to upload application data)",
            NSStringFromClass(self.class),
            NSStringFromSelector(_cmd),
            nil);
    return nil;
=======
  if (![deviceOperator uploadApplicationDataAtPath:dataPackage.path bundleID:testRunner.bundleID error:&innerError]) {
    return
    [[[XCTestBootstrapError describe:@"Failed to upload data package to device"]
      causedBy:innerError]
     fail:error];
>>>>>>> 0739bbea
  }

  FBProductBundle *remoteIDEBundleInjectionFramework =
  [dataPackage.IDEBundleInjectionFramework copyLocatedInDirectory:dataPackage.bundlePathOnDevice];
  FBProductBundle *remoteTestRunner = [testRunner copyLocatedInDirectory:remotePath.stringByDeletingLastPathComponent];

  NSString *remoteTestConfigurationPath = [dataPackage.testConfiguration.path
    stringByReplacingOccurrencesOfString:dataPackage.bundlePath
    withString:dataPackage.bundlePathOnDevice];

  return [[[[[[[[FBTestRunnerConfigurationBuilder builder]
    withSessionIdentifer:dataPackage.testConfiguration.sessionIdentifier]
    withTestRunnerApplication:remoteTestRunner]
    withIDEBundleInjectionFramework:remoteIDEBundleInjectionFramework]
    withWebDriverAgentTestBundle:testBundle]
    withTestConfigurationPath:remoteTestConfigurationPath]
    withFrameworkSearchPath:dataPackage.bundlePathOnDevice]
    build];
}

@end<|MERGE_RESOLUTION|>--- conflicted
+++ resolved
@@ -16,11 +16,8 @@
 #import "FBTestConfiguration.h"
 #import "FBTestRunnerConfiguration.h"
 #import "NSFileManager+FBFileManager.h"
-<<<<<<< HEAD
 #import "FBCodeSignCommand.h"
-=======
 #import "XCTestBootstrapError.h"
->>>>>>> 0739bbea
 
 @interface FBDeviceTestPreparationStrategy ()
 @property (nonatomic, copy) NSString *applicationPath;
@@ -85,18 +82,7 @@
   FBProductBundle *testRunner =
   [[[[FBProductBundleBuilder builderWithFileManager:self.fileManager]
     withBundlePath:self.applicationPath]
-<<<<<<< HEAD
-   withCodesignProvider:deviceOperator.codesignProvider]
-   build];
-
-  if (![deviceOperator isApplicationInstalledWithBundleID:testRunner.bundleID error:error]) {
-    NSLog(@"[%@ %@] => %@ Test Runner app (%@) must be installed on device",
-          NSStringFromClass(self.class),
-          NSStringFromSelector(_cmd),
-          nil,
-          testRunner.bundleID);
-      return nil;
-=======
+      withCodesignProvider:deviceOperator.codesignProvider]
    buildWithError:&innerError];
   if (!testRunner) {
     return
@@ -112,36 +98,24 @@
         causedBy:innerError]
        fail:error];
     }
->>>>>>> 0739bbea
   }
 
   // Get tested app path on device
   NSString *remotePath = [deviceOperator applicationPathForApplicationWithBundleID:testRunner.bundleID error:&innerError];
   if (!remotePath) {
-<<<<<<< HEAD
-      NSLog(@"[%@ %@] => %@ (unable to get remote path for test runner bundle)",
-            NSStringFromClass(self.class), NSStringFromSelector(_cmd), nil);
-    return nil;
-=======
     return
     [[[XCTestBootstrapError describe:@"Failed to fetch test runner's path on device"]
       causedBy:innerError]
      fail:error];
->>>>>>> 0739bbea
   }
 
   // Get tested app document container path
   NSString *dataContainterDirectory = [deviceOperator containerPathForApplicationWithBundleID:testRunner.bundleID error:&innerError];
   if (!dataContainterDirectory) {
-<<<<<<< HEAD
-      NSLog(@"[%@ %@] => %@ (No data container directory)", NSStringFromClass(self.class), NSStringFromSelector(_cmd), nil);
-    return nil;
-=======
     return
     [[[XCTestBootstrapError describe:@"Failed to fetch test runner's data container path"]
       causedBy:innerError]
      fail:error];
->>>>>>> 0739bbea
   }
 
   // Load XCTest bundle
@@ -150,13 +124,7 @@
     withBundlePath:self.testBundlePath]
                                withCodesignProvider:deviceOperator.codesignProvider]
     withSessionIdentifier:sessionIdentifier]
-<<<<<<< HEAD
-                              
-    build];
-    NSString *platformDirectory = [self.pathToXcodePlatformDir stringByAppendingPathComponent:@"Platforms/iPhoneOS.platform"];
-=======
     buildWithError:&innerError];
->>>>>>> 0739bbea
 
   if (!testBundle) {
     return
@@ -182,22 +150,11 @@
   }
 
   // Inastall tested app data package
-<<<<<<< HEAD
-  if (![deviceOperator uploadApplicationDataAtPath:dataPackage.path
-                                          bundleID:testRunner.bundleID
-                                             error:error]) {
-      NSLog(@"[%@ %@] => %@ (Unable to upload application data)",
-            NSStringFromClass(self.class),
-            NSStringFromSelector(_cmd),
-            nil);
-    return nil;
-=======
   if (![deviceOperator uploadApplicationDataAtPath:dataPackage.path bundleID:testRunner.bundleID error:&innerError]) {
     return
     [[[XCTestBootstrapError describe:@"Failed to upload data package to device"]
       causedBy:innerError]
      fail:error];
->>>>>>> 0739bbea
   }
 
   FBProductBundle *remoteIDEBundleInjectionFramework =
