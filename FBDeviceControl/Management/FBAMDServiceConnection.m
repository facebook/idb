--- conflicted
+++ resolved
@@ -194,28 +194,6 @@
   return [self receiveMessageWithError:error];
 }
 
-<<<<<<< HEAD
-#pragma mark Streams
-
-- (FBFuture<NSNull *> *)consume:(id<FBDataConsumer>)consumer onQueue:(dispatch_queue_t)queue
-{
-  return [FBFuture
-    onQueue:queue resolve:^{
-      void *buffer = alloca(self.readBufferSize);
-      while (true) {
-        ssize_t readBytes = self.calls.ServiceConnectionReceive(self.connection, buffer, (size_t)self.readBufferSize);
-        if (readBytes < 1) {
-          [consumer consumeEndOfFile];
-          return FBFuture.empty;
-        }
-        NSData *data = [[NSData alloc] initWithBytes:buffer length:(size_t) readBytes];
-        [consumer consumeData:data];
-      }
-    }];
-}
-
-=======
->>>>>>> d5f1a3fb
 #pragma mark Lifecycle
 
 - (BOOL)invalidateWithError:(NSError **)error
