/**
 * Copyright (c) 2015-present, Facebook, Inc.
 * All rights reserved.
 *
 * This source code is licensed under the BSD-style license found in the
 * LICENSE file in the root directory of this source tree. An additional grant
 * of patent rights can be found in the PATENTS file in the same directory.
 */

<<<<<<< HEAD
#import "FBiOSDeviceOperator+Private.h"
=======
#import "FBiOSDeviceOperator.h"
>>>>>>> bb33ddcf

#import <objc/runtime.h>

#import <DTDeviceKitBase/DTDKRemoteDeviceConsoleController.h>
#import <DTDeviceKitBase/DTDKRemoteDeviceToken.h>

#import <DTXConnectionServices/DTXChannel.h>
#import <DTXConnectionServices/DTXMessage.h>
#import <DTXConnectionServices/DTXSocketTransport.h>

#import <DVTFoundation/DVTDeviceManager.h>
#import <DVTFoundation/DVTFuture.h>

#import <IDEiOSSupportCore/DVTiOSDevice.h>

#import <FBControlCore/FBControlCore.h>

#import <XCTestBootstrap/XCTestBootstrap.h>

#import "FBDevice.h"
#import "FBDeviceControlError.h"
#import "FBAMDevice+Private.h"
#import "FBDeviceControlError.h"
#import "FBDeviceControlFrameworkLoader.h"

static const NSUInteger FBMaxConosleMarkerLength = 1000;

@protocol DVTApplication <NSObject>
- (NSString *)installedPath;
- (NSString *)containerPath;
- (NSString *)identifier;
- (NSString *)executableName;
@end

@interface FBiOSDeviceOperator ()

@property (nonatomic, strong, readonly) FBDevice *device;
@property (nonatomic, copy, readwrite) NSString *preLaunchConsoleString;

@end

@implementation FBiOSDeviceOperator

<<<<<<< HEAD
@synthesize codesignProvider;


- (instancetype)initWithiOSDevice:(DVTiOSDevice *)iosDevice
=======
+ (instancetype)forDevice:(FBDevice *)device
{
  return [[self alloc] initWithDevice:device];
}

- (instancetype)initWithDevice:(FBDevice *)device;
>>>>>>> bb33ddcf
{
  self = [super init];
  if (!self) {
    return nil;
  }

  _device = device;

  return self;
}

#pragma mark - Device specific operations

- (NSString *)containerPathForApplicationWithBundleID:(NSString *)bundleID error:(NSError **)error
{
  id<DVTApplication> app = [self installedApplicationWithBundleIdentifier:bundleID];
  return [app containerPath];
}

- (NSString *)applicationPathForApplicationWithBundleID:(NSString *)bundleID error:(NSError **)error
{
  id<DVTApplication> app = [self installedApplicationWithBundleIdentifier:bundleID];
  return [app installedPath];
}

- (id<DVTApplication>)installedApplicationWithBundleIdentifier:(NSString *)bundleID
{
  if (!self.device.dvtDevice.applications) {
    [FBRunLoopSpinner spinUntilBlockFinished:^id{
      DVTFuture *future = self.device.dvtDevice.token.fetchApplications;
      [future waitUntilFinished];
      return nil;
    }];
  }
  return [self.device.dvtDevice installedApplicationWithBundleIdentifier:bundleID];
}

- (FBProductBundle *)applicationBundleWithBundleID:(NSString *)bundleID error:(NSError **)error
{
  id<DVTApplication> application = [self installedApplicationWithBundleIdentifier:bundleID];
  if (!application) {
    return nil;
  }

  FBProductBundle *productBundle =
  [[[[[FBProductBundleBuilder builder]
      withBundlePath:[application installedPath]]
     withBundleID:[application identifier]]
    withBinaryName:[application executableName]]
   buildWithError:error];

  return productBundle;
}

- (BOOL)uploadApplicationDataAtPath:(NSString *)path bundleID:(NSString *)bundleID error:(NSError **)error
{
  return
  [[FBRunLoopSpinner spinUntilBlockFinished:^id{
    return @([self.device.dvtDevice uploadApplicationDataWithPath:path forInstalledApplicationWithBundleIdentifier:bundleID error:error]);
  }] boolValue];
}

- (BOOL)cleanApplicationStateWithBundleIdentifier:(NSString *)bundleIdentifier error:(NSError **)error
{
  id returnObject =
  [FBRunLoopSpinner spinUntilBlockFinished:^id{
    if ([self.device.dvtDevice installedApplicationWithBundleIdentifier:bundleIdentifier]) {
      return [self.device.dvtDevice uninstallApplicationWithBundleIdentifierSync:bundleIdentifier];
    }
    return nil;
  }];
  if ([returnObject isKindOfClass:NSError.class]) {
    *error = returnObject;
    return NO;
  }
  return YES;
}


#pragma mark - FBDeviceOperator protocol

- (DTXTransport *)makeTransportForTestManagerServiceWithLogger:(id<FBControlCoreLogger>)logger error:(NSError **)error
{
  if ([NSThread isMainThread]) {
    return
    [[[FBDeviceControlError
       describe:@"'makeTransportForTestManagerService' method may block and should not be called on the main thread"]
      logger:logger]
     fail:error];
  }
  NSError *innerError;
  CFTypeRef connection = [self.device startTestManagerServiceWithError:&innerError];
  if (!connection) {
    return
    [[[[FBDeviceControlError
        describe:@"Failed to start test manager daemon service."]
       logger:logger]
      causedBy:innerError]
     fail:error];
  }
  int socket = FBAMDServiceConnectionGetSocket(connection);
  if (socket <= 0) {
    return
    [[[FBDeviceControlError
       describe:@"Invalid socket returned from AMDServiceConnectionGetSocket"]
      logger:logger]
     fail:error];
  }
  return
  [[NSClassFromString(@"DTXSocketTransport") alloc] initWithConnectedSocket:socket disconnectAction:^{
    [logger log:@"Disconnected from test manager daemon socket"];
    FBAMDServiceConnectionInvalidate(connection);
  }];
}

- (BOOL)requiresTestDaemonMediationForTestHostConnection
{
  return self.device.dvtDevice.requiresTestDaemonMediationForTestHostConnection;
}

- (BOOL)waitForDeviceToBecomeAvailableWithError:(NSError **)error
{
  if (![[[[[FBRunLoopSpinner new]
           timeout:5 * 60]
          timeoutErrorMessage:@"Device was locked"]
         reminderMessage:@"Please unlock device!"]
        spinUntilTrue:^BOOL{ return ![self.device.dvtDevice isPasscodeLocked]; } error:error])
  {
    return NO;
  }

  if (![[[[[FBRunLoopSpinner new]
           timeout:5 * 60]
          timeoutErrorMessage:@"Device did not become available"]
         reminderMessage:@"Waiting for device to become available!"]
        spinUntilTrue:^BOOL{ return [self.device.dvtDevice isAvailable]; }])
  {
    return NO;
  }

  if (![[[[[FBRunLoopSpinner new]
           timeout:5 * 60]
          timeoutErrorMessage:@"Failed to gain access to device"]
         reminderMessage:@"Allow device access!"]
        spinUntilTrue:^BOOL{ return [self.device.dvtDevice deviceReady]; } error:error])
  {
    return NO;
  }

  __block NSUInteger preLaunchLogLength;
  if (![[[[FBRunLoopSpinner new]
          timeout:60]
         timeoutErrorMessage:@"Failed to load device console entries"]
        spinUntilTrue:^BOOL{
          NSString *log = self.fullConsoleString.copy;
          if (log.length == 0) {
            return NO;
          }
          // Waiting for console to load all entries
          if (log.length != preLaunchLogLength) {
            preLaunchLogLength = log.length;
            return NO;
          }
          self.preLaunchConsoleString = log;
          return YES;
        } error:error])
  {
    return NO;
  }

  if (!self.device.dvtDevice.supportsXPCServiceDebugging) {
    return [[FBDeviceControlError
      describe:@"Device does not support XPC service debugging"]
      failBool:error];
  }

  if (!self.device.dvtDevice.serviceHubProcessControlChannel) {
    return [[FBDeviceControlError
      describe:@"Failed to create HUB control channel"]
      failBool:error];
  }
  return YES;
}

- (BOOL)installApplicationWithPath:(NSString *)path error:(NSError **)error
{
  id object = [FBRunLoopSpinner spinUntilBlockFinished:^id{
    return [self.device.dvtDevice installApplicationSync:path options:nil];
  }];
  if ([object isKindOfClass:NSError.class]) {
    if (error) {
      *error = object;
    }
    return NO;
  };
  return YES;
}

- (BOOL)isApplicationInstalledWithBundleID:(NSString *)bundleID error:(NSError **)error
{
  return [self installedApplicationWithBundleIdentifier:bundleID] != nil;
}

- (BOOL)launchApplicationWithBundleID:(NSString *)bundleID arguments:(NSArray *)arguments environment:(NSDictionary *)environment error:(NSError **)error
{
  NSAssert(error, @"error is required for hub commands");
  NSString *remotePath = [self applicationPathForApplicationWithBundleID:bundleID error:error];
  NSDictionary *options = @{@"StartSuspendedKey" : @NO};
  SEL aSelector = NSSelectorFromString(@"launchSuspendedProcessWithDevicePath:bundleIdentifier:environment:arguments:options:");
  NSNumber *PID =
  [self executeHubProcessControlSelector:aSelector
                                   error:error
                               arguments:remotePath, bundleID, environment, arguments, options, nil];
  if (!PID) {
    return NO;
  }
  dispatch_async(dispatch_get_main_queue(), ^{
    [self observeProcessWithID:PID.integerValue error:error];
  });
  return YES;
}

- (pid_t)processIDWithBundleID:(NSString *)bundleID error:(NSError **)error
{
  NSAssert(error, @"error is required for hub commands");
  return
  [[self executeHubProcessControlSelector:NSSelectorFromString(@"processIdentifierForBundleIdentifier:")
                                    error:error
                                arguments:bundleID, nil]
   intValue];
}

- (BOOL)killApplicationWithBundleID:(NSString *)bundleID error:(NSError **)error
{
  pid_t PID = [self processIDWithBundleID:bundleID error:error];
  if (!PID) {
    return NO;
  }
  return [self killProcessWithID:PID error:error];
}

- (NSString *)fullConsoleString
{
  return [self.device.dvtDevice.token.deviceConsoleController consoleString];
}

- (NSString *)consoleString
{
  NSString *consoleString = self.fullConsoleString.copy;
  if (consoleString.length == 0) {
    return nil;
  }
  NSString *markerString = [FBSubstringUtilities substringOf:self.preLaunchConsoleString withLastCharacterCount:FBMaxConosleMarkerLength];
  return [FBSubstringUtilities substringAfterNeedle:markerString inHaystack:consoleString];
}


- (BOOL)observeProcessWithID:(NSInteger)processID error:(NSError **)error
{
  NSAssert(error, @"error is required for hub commands");
  [self executeHubProcessControlSelector:NSSelectorFromString(@"startObservingPid:")
                                   error:error
                               arguments:@(processID), nil];
  return (*error == nil);
}

- (BOOL)killProcessWithID:(NSInteger)processID error:(NSError **)error
{
  NSAssert(error, @"error is required for hub commands");
  [self executeHubProcessControlSelector:NSSelectorFromString(@"killPid:")
                                   error:error
                               arguments:@(processID), nil];
  return (*error == nil);
}


#pragma mark - Helpers

- (id)executeHubProcessControlSelector:(SEL)aSelector error:(NSError **)error arguments:(id)arg, ...
{
  NSAssert(error, @"error is required for hub commands");
  va_list _arguments;
  va_start(_arguments, arg);
  va_list *arguments = &_arguments;
  return
  [FBRunLoopSpinner spinUntilBlockFinished:^id{
    __block id responseObject;
<<<<<<< HEAD

    DTXChannel *channel = self.iosDevice.serviceHubProcessControlChannel;
=======
    DTXChannel *channel = self.device.dvtDevice.serviceHubProcessControlChannel;
>>>>>>> bb33ddcf
    DTXMessage *message = [[NSClassFromString(@"DTXMessage") alloc] initWithSelector:aSelector firstArg:arg remainingObjectArgs:(__bridge id)(*arguments)];
    [channel sendControlSync:message replyHandler:^(DTXMessage *responseMessage){
      if (responseMessage.errorStatus) {
        *error = responseMessage.error;
        return;
      }
      responseObject = responseMessage.object;
    }];
    return responseObject;
  }];
  va_end(_arguments);
}

@end<|MERGE_RESOLUTION|>--- conflicted
+++ resolved
@@ -7,11 +7,8 @@
  * of patent rights can be found in the PATENTS file in the same directory.
  */
 
-<<<<<<< HEAD
-#import "FBiOSDeviceOperator+Private.h"
-=======
+
 #import "FBiOSDeviceOperator.h"
->>>>>>> bb33ddcf
 
 #import <objc/runtime.h>
 
@@ -54,20 +51,14 @@
 @end
 
 @implementation FBiOSDeviceOperator
-
-<<<<<<< HEAD
 @synthesize codesignProvider;
 
-
-- (instancetype)initWithiOSDevice:(DVTiOSDevice *)iosDevice
-=======
 + (instancetype)forDevice:(FBDevice *)device
 {
   return [[self alloc] initWithDevice:device];
 }
 
 - (instancetype)initWithDevice:(FBDevice *)device;
->>>>>>> bb33ddcf
 {
   self = [super init];
   if (!self) {
@@ -355,12 +346,7 @@
   return
   [FBRunLoopSpinner spinUntilBlockFinished:^id{
     __block id responseObject;
-<<<<<<< HEAD
-
-    DTXChannel *channel = self.iosDevice.serviceHubProcessControlChannel;
-=======
     DTXChannel *channel = self.device.dvtDevice.serviceHubProcessControlChannel;
->>>>>>> bb33ddcf
     DTXMessage *message = [[NSClassFromString(@"DTXMessage") alloc] initWithSelector:aSelector firstArg:arg remainingObjectArgs:(__bridge id)(*arguments)];
     [channel sendControlSync:message replyHandler:^(DTXMessage *responseMessage){
       if (responseMessage.errorStatus) {
