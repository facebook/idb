/*
 * Copyright (c) Facebook, Inc. and its affiliates.
 *
 * This source code is licensed under the MIT license found in the
 * LICENSE file in the root directory of this source tree.
 */

#import "FBInstrumentsClient.h"

#import "FBAMDServiceConnection.h"

#pragma mark DTX Internals

/**
 Understanding of the DTXMessage protocol is informed by the [ios_instruments_client project](https://github.com/troybowman/ios_instruments_client)
 */
typedef struct
{
  uint32 magic;
  uint32 cb;
  uint16 fragmentId;
  uint16 fragmentCount;
  uint32 length;
  uint32 identifier;
  uint32 conversationIndex;
  uint32 channelCode;
  uint32 expectsReply;
} DTXMessageHeader;

typedef struct
{
  uint32 flags;
  uint32 auxiliaryLength;
  uint64 totalLength;
} DTXMessagePayloadHeader;

#pragma mark Object Internals

typedef struct {
  BOOL success;
  uint32 messageIdentifier;
  uint32 channelCode;
  id returnValue;
  NSArray<id> *auxillaryValues;
} ResponsePayload;

typedef struct {
  NSString *selector;
  NSArray<NSData *> *argumentsData;
  uint32 messageIdentifier;
  uint32 channelCode;
  BOOL expectsReply;
} RequestPayload;

static const ResponsePayload InvalidResponsePayload = {
  .success = NO,
  .messageIdentifier = 0,
  .channelCode = 0,
  .returnValue = nil,
  .auxillaryValues = nil,
};

@interface FBInstrumentsClient ()

@property (nonatomic, assign, readwrite) uint32 lastMessageIdentifier;
@property (nonatomic, assign, readwrite) int32_t lastChannelIdentifier;
@property (nonatomic, copy, readonly) NSDictionary<NSString *, id> *channels;
@property (nonatomic, strong, readonly) FBAMDServiceConnection *connection;
@property (nonatomic, strong, readonly) dispatch_queue_t queue;
@property (nonatomic, strong, readonly) id<FBControlCoreLogger> logger;

@end

@implementation FBInstrumentsClient

#pragma mark Initializers

+ (FBFuture<FBInstrumentsClient *> *)instrumentsClientWithServiceConnection:(FBAMDServiceConnection *)connection logger:(id<FBControlCoreLogger>)logger
{
  dispatch_queue_t queue = dispatch_queue_create("com.facebook.fbdevicecontrol.fbinstrumentsclient", DISPATCH_QUEUE_SERIAL);
  return [FBFuture
    onQueue:queue resolveValue:^ FBInstrumentsClient * (NSError **error) {
      uint32 responseMessageIdentifier = 0;
      NSDictionary<NSString *, id> *channels = [FBInstrumentsClient getAvailableChannels:connection responseMessageIdentifierOut:&responseMessageIdentifier error:error];
      if (!channels) {
        return nil;
      }
      return [[self alloc] initWithConnection:connection channels:channels lastMessageIdentifier:responseMessageIdentifier queue:queue logger:logger];
    }];
}

- (instancetype)initWithConnection:(FBAMDServiceConnection *)connection channels:(NSDictionary<NSString *, id> *)channels lastMessageIdentifier:(uint32)lastMessageIdentifier queue:(dispatch_queue_t)queue logger:(id<FBControlCoreLogger>)logger
{
  self = [super init];
  if (!self) {
    return nil;
  }

  _connection = connection;
  _channels = channels;
  _queue = queue;
  _logger = logger;
  _lastMessageIdentifier = lastMessageIdentifier;
  _lastChannelIdentifier = 0;

  return self;
}

#pragma mark Public Methods

<<<<<<< HEAD
static NSString *const DeviceInfoChannel = @"com.apple.instruments.server.services.deviceinfo";

- (FBFuture<NSDictionary<NSString *, NSNumber *> *> *)runningProcesses
{
  return [FBFuture
    onQueue:self.queue resolveValue:^ NSDictionary<NSString *, NSNumber *> * (NSError **error) {
      ResponsePayload response = [self onChannelIdentifier:DeviceInfoChannel performSelector:@"runningProcesses" argumentsData:nil error:error];
      if (response.success == NO) {
        return nil;
      }
      NSMutableDictionary<NSString *, NSNumber *> *nameToPid = NSMutableDictionary.dictionary;
      for (NSDictionary<NSString *, id> *process in response.returnValue) {
        // Note that we could filter for isApplication here, however it seems a bit inconsistent when a process is flaged as an application.
        // The following conditions have been identified:
        // * bundle name needs to be valid according to spec, most notably less than 16 chars
        // * bundle name needs to be the same as the executable name
        // * bundle name as defined in the plist needs to be equal to the folder bundle on disk
        // Violating any of the above still results in a working application that can be deployed!
        NSNumber *pid = process[@"pid"];
        NSString *realAppName = process[@"realAppName"];
        nameToPid[realAppName] = pid;
      }
      return nameToPid;
    }];
}

=======
>>>>>>> d5f1a3fb
static NSString *const ProcessControlChannel = @"com.apple.instruments.server.services.processcontrol";

- (FBFuture<NSNumber *> *)launchApplication:(FBApplicationLaunchConfiguration *)configuration
{
  return [FBFuture
    onQueue:self.queue resolveValue:^ NSNumber * (NSError **error) {
      NSDictionary<NSString *, NSNumber *> *options = @{
        @"StartSuspendedKey": @(configuration.waitForDebugger),
        // FBApplicationLaunchModeFailIfRunning needs to be taken care of prior to this call.
        @"KillExisting": @(configuration.launchMode == FBApplicationLaunchModeRelaunchIfRunning),
      };
      ResponsePayload response = [self
        onChannelIdentifier:ProcessControlChannel
        performSelector:@"launchSuspendedProcessWithDevicePath:bundleIdentifier:environment:arguments:options:"
        argumentsData:@[
          [FBInstrumentsClient argumentDataForArgument:@""], // devicePath:
          [FBInstrumentsClient argumentDataForArgument:configuration.bundleID], // bundleIdentifier:
          [FBInstrumentsClient argumentDataForArgument:configuration.environment], // environment:
          [FBInstrumentsClient argumentDataForArgument:configuration.arguments], // arguments:
          [FBInstrumentsClient argumentDataForArgument:options], // options:
        ]
        error:error];
      if (response.success == NO) {
        return nil;
      }
      return response.returnValue;
    }];
}

- (FBFuture<NSNull *> *)killProcess:(pid_t)processIdentifier
{
  return [FBFuture
    onQueue:self.queue resolveValue:^ NSNull * (NSError **error) {
      ResponsePayload response = [self
        onChannelIdentifier:ProcessControlChannel
        performSelector:@"killPid:"
        argumentsData:@[
          [FBInstrumentsClient argumentDataForArgument:@(processIdentifier)], // pid:
        ]
        error:error];
      if (response.success == NO) {
        return nil;
      }
      return NSNull.null;
    }];
}

#pragma mark Private Class Methods

+ (NSData *)capabilitiesArgumentData
{
  static dispatch_once_t onceToken;
  static NSData *data;
  dispatch_once(&onceToken, ^{
     data = [self argumentDataForArgument:@{@"com.apple.private.DTXBlockCompression": @2, @"com.apple.private.DTXConnection": @1}];
  });
  return data;
}

+ (NSSet<Class> *)supportedReturnSerializerValues
{
  static dispatch_once_t onceToken;
  static NSSet<Class> *classes;
  dispatch_once(&onceToken, ^{
     classes = [NSSet setWithArray:@[NSString.class, NSNumber.class, NSDate.class, NSError.class, NSData.class, NSDictionary.class, NSArray.class]];
  });
  return classes;
}

+ (NSDictionary<NSString *, id> *)getAvailableChannels:(FBAMDServiceConnection *)connection responseMessageIdentifierOut:(uint32 *)responseMessageIdentifierOut error:(NSError **)error
{
  RequestPayload request = {
    .selector = @"_notifyOfPublishedCapabilities:",
    .argumentsData = @[self.capabilitiesArgumentData],
    .messageIdentifier = 1,
    .channelCode = 0,
    .expectsReply = NO,
  };
  const ResponsePayload response = [self onConnection:connection requestSendAndReceive:request error:error];
  if (response.success == NO) {
    return nil;
  }
  NSDictionary<NSString *, NSNumber *> *channels = response.auxillaryValues.firstObject;
  if (![channels isKindOfClass:NSDictionary.class]) {
    return [[FBControlCoreError
      describeFormat:@"%@ is not a dictionary", channels]
      fail:error];
  }
  return channels;
}

+ (ResponsePayload)onConnection:(FBAMDServiceConnection *)connection requestSendAndReceive:(RequestPayload)request error:(NSError **)error
{
  NSData *requestData = [self requestDataFromRequest:request];
  if (![connection send:requestData error:error]) {
    return InvalidResponsePayload;
  }
  return [self recieveMessage:connection request:request error:error];
}

static const uint32 DTXMessageHeaderMagic = 0x1F3D5B79;

+ (NSData *)requestDataFromRequest:(RequestPayload)request
{
  // Arguments are serialized into the auxillary data.
  NSData *auxillaryData = [self auxillaryDataFromArgumentsData:request.argumentsData];

  // The selector is the "return value" of a request. In a response this will be the return value of the remote method.
  NSError *error = nil;
  NSData *selectorData = [NSKeyedArchiver archivedDataWithRootObject:request.selector requiringSecureCoding:NO error:&error];
  NSAssert(selectorData, @"%@", error);

  // Message header is derivable from payload sizing.
  DTXMessagePayloadHeader payloadHeader;
  payloadHeader.flags = 0x2 | (request.expectsReply ? 0x1000 : 0);
  payloadHeader.auxiliaryLength = (uint32) auxillaryData.length;
  payloadHeader.totalLength = auxillaryData.length + selectorData.length;

  // All messages have a magic number.
  DTXMessageHeader messageHeader;
  messageHeader.magic = DTXMessageHeaderMagic;
  messageHeader.cb = sizeof(DTXMessageHeader);
  // We're sending data in a single fragment.
  messageHeader.fragmentId = 0;
  messageHeader.fragmentCount = 1;
  messageHeader.length = (uint32) sizeof(payloadHeader) + (uint32) payloadHeader.totalLength;
  messageHeader.identifier = request.messageIdentifier;
  messageHeader.conversationIndex = 0;
  messageHeader.channelCode = request.channelCode;
  messageHeader.expectsReply = (request.expectsReply ? 1 : 0);

  // Construct the payload from the slices of data.
  // This is not a multi-part message so is:
  // 1) The message header, containing the total length of the entire payload.
  // 2) The payload header, containing sizing for the aux and selector/return payloads.
  // 3) The aux data (arguments to the remote call).
  // 4) The selector/return payload (the selector to perform on the remote object).
  NSMutableData *data = NSMutableData.data;
  [data appendBytes:&messageHeader length:sizeof(messageHeader)];
  [data appendBytes:&payloadHeader length:sizeof(payloadHeader)];
  [data appendData:auxillaryData];
  [data appendData:selectorData];
  return data;
}

static const uint64 ArgumentMagic = 0x1F0;
static const uint32 EmptyDictionaryKey = 10;
static const uint32 ObjectArgumentType = 2;
static const uint32 Int32ArgumentType = 3;

+ (NSData *)auxillaryDataFromArgumentsData:(nullable NSArray<NSData *> *)arguments
{
  if (arguments == nil) {
    return NSData.data;
  }
  NSMutableData *argumentsData = NSMutableData.data;
  for (NSData *argument in arguments) {
    [argumentsData appendData:argument];
  }
  uint64 payloadLength = argumentsData.length;
  NSMutableData *data = NSMutableData.data;
  [data appendBytes:&ArgumentMagic length:sizeof(ArgumentMagic)];
  [data appendBytes:&payloadLength length:sizeof(payloadLength)];
  [data appendData:argumentsData];
  return data;
}

+ (NSData *)argumentDataForArgument:(id)argument
{
  NSError *error = nil;
  NSData *argumentData = [NSKeyedArchiver archivedDataWithRootObject:argument requiringSecureCoding:NO error:&error];
  NSAssert(argumentData, @"%@", error);
  uint32 argumentSize = (uint32) argumentData.length;
  NSMutableData *data = NSMutableData.data;
  [data appendBytes:&EmptyDictionaryKey length:sizeof(EmptyDictionaryKey)];
  [data appendBytes:&ObjectArgumentType length:sizeof(ObjectArgumentType)];
  [data appendBytes:&argumentSize length:sizeof(argumentSize)];
  [data appendData:argumentData];
  return data;
}

+ (NSData *)argumentDataForInt32:(int32_t)value
{
  NSMutableData *data = NSMutableData.data;
  [data appendBytes:&EmptyDictionaryKey length:sizeof(EmptyDictionaryKey)];
  [data appendBytes:&Int32ArgumentType length:sizeof(ObjectArgumentType)];
  [data appendBytes:&value length:sizeof(value)];
  return data;
}

+ (NSArray<id> *)objectArgumentsFromAuxillaryData:(NSData *)data error:(NSError **)error
{
  if (data.length < 16) {
    return [[FBControlCoreError
      describeFormat:@"Data is of insufficient length %@", data]
      fail:error];
  }
  uint64 magic = 0;
  data = [self advanceData:data buffer:&magic length:sizeof(magic)];
  uint64 payloadLength = 0;
  data = [self advanceData:data buffer:&payloadLength length:sizeof(payloadLength)];

  // We need at least the length of the length of the argument data within the buffer.
  NSMutableArray<id> *arguments = NSMutableArray.array;
  while (data.length > (sizeof(uint32) * 3)) {
    uint32 dictionaryKey = 0;
    uint32 argumentType = 0;
    uint32 argumentLength = 0;
    data = [self advanceData:data buffer:&dictionaryKey length:sizeof(dictionaryKey)];
    data = [self advanceData:data buffer:&argumentType length:sizeof(argumentType)];
    if (argumentType != 2) {
      return [[FBControlCoreError
        describeFormat:@"Canot decode argument of type %d", argumentType]
        fail:error];
    }
    data = [self advanceData:data buffer:&argumentLength length:sizeof(argumentLength)];
    NSData *argumentData = nil;
    data = [self advanceData:data dataOut:&argumentData length:argumentLength];
    id argument = [NSKeyedUnarchiver unarchivedObjectOfClasses:self.supportedReturnSerializerValues fromData:argumentData error:error];
    if (!argument) {
      return [[FBControlCoreError
        describeFormat:@"Failed to decode argument %@", data]
        fail:error];
    }
    [arguments addObject:argument];
  }
  return arguments;
}

+ (NSData *)advanceData:(NSData *)data buffer:(void *)buffer length:(size_t)length
{
  [data getBytes:buffer length:length];
  return [data subdataWithRange:NSMakeRange(length, data.length - length)];
}

+ (NSData *)advanceData:(NSData *)data dataOut:(NSData **)dataOut length:(size_t)length
{
  if (dataOut) {
    *dataOut = [data subdataWithRange:NSMakeRange(0, length)];
  }
  return [data subdataWithRange:NSMakeRange(length, data.length - length)];
}

+ (ResponsePayload)recieveMessage:(FBAMDServiceConnection *)connection request:(RequestPayload)request error:(NSError **)error
{
  // This header will start the first iteration of the loop, then is overwritten on each iteration.
  DTXMessageHeader messageHeader = {
    .magic = 0,
    .cb = 0,
    .fragmentId = 0,
    .fragmentCount = UINT16_MAX,
    .length = 0,
    .identifier = 0,
    .conversationIndex = 0,
    .channelCode = 0,
    .expectsReply = 0,
  };
  NSMutableData *payloadData = NSMutableData.data;

  // Will execute at least once, exiting when there are no more fragments.
  while (messageHeader.fragmentId < messageHeader.fragmentCount - 1) {
    // Obtain the header payload in this iteration.
    if (![connection receive:&messageHeader ofSize:sizeof(messageHeader) error:error]) {
      return InvalidResponsePayload;
    }
    // The data is corrupted in some way if the magic number from the header is missing.
    if (messageHeader.magic != DTXMessageHeaderMagic) {
      return InvalidResponsePayload;
    }
    // We should always expect that identifiers are increasing.
    if (messageHeader.conversationIndex == 0 && messageHeader.identifier < request.messageIdentifier) {
      [[FBControlCoreError
        describeFormat:@"Response identifier %d with lower identifier than that requested (%d)", messageHeader.identifier, request.messageIdentifier]
        fail:error];
      return InvalidResponsePayload;
    }
    if (messageHeader.conversationIndex == 1 && messageHeader.identifier != request.messageIdentifier) {
      [[FBControlCoreError
        describeFormat:@"Response identifier %d is not the same as requested identifier (%d)", messageHeader.identifier, request.messageIdentifier]
        fail:error];
      return InvalidResponsePayload;
    }
    // First message in a multi-part fragment has no payload, move onto the next fragment which does.
    if (messageHeader.fragmentCount > 1 && messageHeader.fragmentId == 0) {
      continue;
    }
    // Consume all data from this fragment and accumilate it.
    NSData *fragmentData = [connection receive:messageHeader.length error:error];
    if (!fragmentData) {
      return InvalidResponsePayload;
    }
    [payloadData appendData:fragmentData];
  }
  return [self consumePayloadData:payloadData messageHeader:messageHeader error:error];
}

+ (ResponsePayload)consumePayloadData:(NSData *)payloadData messageHeader:(DTXMessageHeader)messageHeader error:(NSError **)error
{
  // There is a single payload header at the start of the payload, even if it is a multi-part message.
  DTXMessagePayloadHeader payloadHeader;
  payloadData = [self advanceData:payloadData buffer:&payloadHeader length:sizeof(payloadHeader)];
  uint8 compression = (payloadHeader.flags & 0xFF000) >> 12;
  if (compression != 0) {
    return InvalidResponsePayload;
  }

  // First comes the auxillary data.
  size_t auxillaryDataLength = payloadHeader.auxiliaryLength;
  NSData *auxillaryData = nil;
  if (auxillaryDataLength) {
    payloadData = [self advanceData:payloadData dataOut:&auxillaryData length:auxillaryDataLength];
  }

  // Then comes the return value
  size_t returnValueDataLength = payloadHeader.totalLength - payloadHeader.auxiliaryLength;
  NSData *returnValueData = nil;
  if (returnValueDataLength) {
    [self advanceData:payloadData dataOut:&returnValueData length:returnValueDataLength];
  }

  // Then parse the payload items.
  return [self parseReturnValueData:returnValueData auxillaryData:auxillaryData messageHeader:messageHeader error:error];
}

+ (ResponsePayload)parseReturnValueData:(NSData *)returnValueData auxillaryData:(NSData *)auxillaryData messageHeader:(DTXMessageHeader)messageHeader error:(NSError **)error
{
  // Auxillary data comes first. This is typically only used in the handshake
  id auxillaryValues = nil;
  if (auxillaryData && auxillaryData.length > 0) {
    auxillaryValues = [self objectArgumentsFromAuxillaryData:auxillaryData error:error];
    if (!auxillaryValues) {
      return InvalidResponsePayload;
    }
  }

  // Then the return value of the RPC call. For some calls this will be the selector name.
  id returnValue = nil;
  if (returnValueData && returnValueData.length > 0) {
    returnValue = [NSKeyedUnarchiver unarchivedObjectOfClasses:self.supportedReturnSerializerValues fromData:returnValueData error:error];
    if (!returnValue) {
      return InvalidResponsePayload;
    }
    if ([returnValue isKindOfClass:NSError.class]) {
      if (error) {
        *error = returnValue;
      }
      return InvalidResponsePayload;
    }
  }

  return (ResponsePayload) {
    .success = YES,
    .messageIdentifier = messageHeader.identifier,
    .channelCode = messageHeader.channelCode,
    .returnValue = returnValue,
    .auxillaryValues = auxillaryValues,
  };
}

#pragma mark Private Instance Methods

- (ResponsePayload)onChannelIdentifier:(NSString *)channelIdentifier performSelector:(NSString *)selector argumentsData:(nullable NSArray<NSData *> *)argumentsData error:(NSError **)error
{
  NSNumber *channelCode = [self makeChannelWithIdentifier:channelIdentifier error:error];
  if (!channelCode) {
    return InvalidResponsePayload;
  }
  return [self onChannelCode:channelCode.unsignedIntValue performSelector:selector argumentsData:argumentsData error:error];
}

- (ResponsePayload)onChannelCode:(uint32)channelCode performSelector:(NSString *)selector argumentsData:(nullable NSArray<NSData *> *)argumentsData error:(NSError **)error
{
  RequestPayload request = {
    .selector = selector,
    .argumentsData = argumentsData,
    .messageIdentifier = [self nextMessageIdentifier],
    .channelCode = channelCode,
    .expectsReply = YES,
  };
  return [self requestSendAndReceive:request error:error];
}

- (NSNumber *)makeChannelWithIdentifier:(NSString *)identifier error:(NSError **)error
{
  if (self.channels[identifier] == nil) {
    return [[FBControlCoreError
      describeFormat:@"Could not make a channel %@ as it is not one of %@", identifier, self.channels.allKeys]
      fail:error];
  }
  int32_t channelIdentifier = [self nextChannelIdentifier];
  RequestPayload request = {
    .selector = @"_requestChannelWithCode:identifier:",
    .argumentsData = @[
      [FBInstrumentsClient argumentDataForInt32:channelIdentifier],
      [FBInstrumentsClient argumentDataForArgument:identifier],
    ],
    .messageIdentifier = [self nextMessageIdentifier],
    .channelCode = 0,
    .expectsReply = YES,
  };
  ResponsePayload response = [self requestSendAndReceive:request error:error];
  if (response.success == NO) {
    return nil;
  }
  return @(channelIdentifier);
}

- (ResponsePayload)requestSendAndReceive:(RequestPayload)request error:(NSError **)error
{
  ResponsePayload response = [FBInstrumentsClient onConnection:self.connection requestSendAndReceive:request error:error];
  if (response.success == NO) {
    return InvalidResponsePayload;
  }
  self.lastMessageIdentifier = response.messageIdentifier;
  return response;
}

- (uint32)nextMessageIdentifier
{
  uint32 identifier = self.lastMessageIdentifier + 1;
  self.lastMessageIdentifier = identifier;
  return identifier;
}

- (int32_t)nextChannelIdentifier
{
  int32_t identifier = self.lastChannelIdentifier + 1;
  self.lastChannelIdentifier = identifier;
  return identifier;
}

@end<|MERGE_RESOLUTION|>--- conflicted
+++ resolved
@@ -108,35 +108,6 @@
 
 #pragma mark Public Methods
 
-<<<<<<< HEAD
-static NSString *const DeviceInfoChannel = @"com.apple.instruments.server.services.deviceinfo";
-
-- (FBFuture<NSDictionary<NSString *, NSNumber *> *> *)runningProcesses
-{
-  return [FBFuture
-    onQueue:self.queue resolveValue:^ NSDictionary<NSString *, NSNumber *> * (NSError **error) {
-      ResponsePayload response = [self onChannelIdentifier:DeviceInfoChannel performSelector:@"runningProcesses" argumentsData:nil error:error];
-      if (response.success == NO) {
-        return nil;
-      }
-      NSMutableDictionary<NSString *, NSNumber *> *nameToPid = NSMutableDictionary.dictionary;
-      for (NSDictionary<NSString *, id> *process in response.returnValue) {
-        // Note that we could filter for isApplication here, however it seems a bit inconsistent when a process is flaged as an application.
-        // The following conditions have been identified:
-        // * bundle name needs to be valid according to spec, most notably less than 16 chars
-        // * bundle name needs to be the same as the executable name
-        // * bundle name as defined in the plist needs to be equal to the folder bundle on disk
-        // Violating any of the above still results in a working application that can be deployed!
-        NSNumber *pid = process[@"pid"];
-        NSString *realAppName = process[@"realAppName"];
-        nameToPid[realAppName] = pid;
-      }
-      return nameToPid;
-    }];
-}
-
-=======
->>>>>>> d5f1a3fb
 static NSString *const ProcessControlChannel = @"com.apple.instruments.server.services.processcontrol";
 
 - (FBFuture<NSNumber *> *)launchApplication:(FBApplicationLaunchConfiguration *)configuration
