--- conflicted
+++ resolved
@@ -88,18 +88,12 @@
   dispatch_queue_t readQueue = dispatch_queue_create("com.facebook.fbdevicecontrol.device_log_consumer", DISPATCH_QUEUE_SERIAL);
   return [[[self.device
     startService:@"com.apple.syslog_relay"]
-<<<<<<< HEAD
-    onQueue:queue enter:^(FBAMDServiceConnection *connection, FBMutableFuture<NSNull *> *teardown) {
-      connection.readBufferSize = 1;
-      FBFuture<NSNull *> *readCompleted = [connection consume:consumer onQueue:dispatch_queue_create("com.facebook.fbdevicecontrol.device_log_consumer", DISPATCH_QUEUE_SERIAL)];
-=======
     onQueue:queue pend:^(FBAMDServiceConnection *connection) {
       id<FBFileReader> reader = [connection readFromConnectionWritingToConsumer:consumer onQueue:readQueue];
       return [[reader startReading] mapReplace:reader];
     }]
     onQueue:queue enter:^(id<FBFileReader> reader, FBMutableFuture<NSNull *> *teardown) {
       FBFuture<NSNull *> *readCompleted = [[reader finishedReading] mapReplace:NSNull.null];
->>>>>>> d5f1a3fb
       return [[FBDeviceLogOperation alloc] initWithConsumer:consumer readCompleted:readCompleted serviceCompleted:teardown];
     }];
 }
